use crate::{
    arch::ElfSymbol,
    dynamic::{ElfDynamic, ElfDynamicHashTab},
};
use core::ffi::CStr;

#[repr(C)]
struct ElfGnuHeader {
    nbucket: u32,
    symbias: u32,
    nbloom: u32,
    nshift: u32,
}

pub(crate) struct ElfGnuHash {
    header: ElfGnuHeader,
    blooms: *const usize,
    buckets: *const u32,
    chains: *const u32,
}

pub(crate) trait ElfHashTable {
    fn hash(name: &[u8]) -> u32;
    fn count_syms(&self) -> usize;
    fn precompute(name: &[u8]) -> PreCompute;
}

impl ElfGnuHash {
    #[inline]
    pub(crate) fn parse(ptr: *const u8) -> ElfGnuHash {
        const HEADER_SIZE: usize = size_of::<ElfGnuHeader>();
        let mut bytes = [0u8; HEADER_SIZE];
        bytes.copy_from_slice(unsafe { core::slice::from_raw_parts(ptr, HEADER_SIZE) });
        let header: ElfGnuHeader = unsafe { core::mem::transmute(bytes) };
        let bloom_size = header.nbloom as usize * size_of::<usize>();
        let bucket_size = header.nbucket as usize * size_of::<u32>();

        let blooms = unsafe { ptr.add(HEADER_SIZE) };
        let buckets = unsafe { blooms.add(bloom_size) };
        let chains = unsafe { buckets.add(bucket_size) };
        ElfGnuHash {
            header,
            blooms: blooms.cast(),
            buckets: buckets.cast(),
            chains: chains.cast(),
        }
    }
}

impl ElfHashTable for ElfGnuHash {
    #[inline]
    fn hash(name: &[u8]) -> u32 {
        let mut hash = 5381u32;
        for byte in name {
            hash = hash.wrapping_mul(33).wrapping_add(u32::from(*byte));
        }
        hash
    }

    fn count_syms(&self) -> usize {
        let mut nsym = 0;
        for i in 0..self.header.nbucket as usize {
            nsym = nsym.max(unsafe { self.buckets.add(i).read() as usize });
        }
        if nsym > 0 {
            unsafe {
                let mut hashval = self.chains.add(nsym - self.header.symbias as usize);
                while hashval.read() & 1 == 0 {
                    nsym += 1;
                    hashval = hashval.add(1);
                }
            }
        }
        nsym + 1
    }

    fn precompute(name: &[u8]) -> PreCompute {
        let hash = ElfGnuHash::hash(name);
        PreCompute::Gnu {
            hash,
            fofs: hash as usize / usize::BITS as usize,
            fmask: 1 << (hash % (8 * size_of::<usize>() as u32)),
        }
    }
}

#[repr(C)]
struct ElfHashHeader {
    nbucket: u32,
    nchain: u32,
}

pub(crate) struct ElfHash {
    header: ElfHashHeader,
    buckets: *const u32,
    chains: *const u32,
}

impl ElfHash {
    #[inline]
    pub(crate) fn parse(ptr: *const u8) -> ElfHash {
        const HEADER_SIZE: usize = size_of::<ElfHashHeader>();
        let mut bytes = [0u8; HEADER_SIZE];
        bytes.copy_from_slice(unsafe { core::slice::from_raw_parts(ptr, HEADER_SIZE) });
        let header: ElfHashHeader = unsafe { core::mem::transmute(bytes) };
        let bucket_size = header.nbucket as usize * size_of::<u32>();

        let buckets = unsafe { ptr.add(HEADER_SIZE) };
        let chains = unsafe { buckets.add(bucket_size) };
        ElfHash {
            header,
            buckets: buckets.cast(),
            chains: chains.cast(),
        }
    }
}

impl ElfHashTable for ElfHash {
    #[inline]
    fn hash(name: &[u8]) -> u32 {
        let mut hash = 0u32;
        #[allow(unused_assignments)]
        let mut g = 0u32;
        for byte in name {
            hash = (hash << 4) + u32::from(*byte);
            g = hash & 0xf0000000;
            if g != 0 {
                hash ^= g >> 24;
            }
            hash &= !g;
        }
        hash
    }

    #[inline]
    fn count_syms(&self) -> usize {
        self.header.nchain as usize
    }

    fn precompute(name: &[u8]) -> PreCompute {
        PreCompute::Elf {
            hash: ElfGnuHash::hash(name),
        }
    }
}

pub(crate) struct ElfStringTable {
    data: *const u8,
}

impl ElfStringTable {
    const fn new(data: *const u8) -> Self {
        ElfStringTable { data }
    }

    #[inline]
    pub(crate) fn get_cstr(&self, offset: usize) -> &'static CStr {
        unsafe {
            let start = self.data.add(offset).cast();
            CStr::from_ptr(start)
        }
    }

    #[inline]
    fn convert_cstr(s: &CStr) -> &str {
        unsafe { core::str::from_utf8_unchecked(s.to_bytes()) }
    }

    #[inline]
    pub(crate) fn get_str(&self, offset: usize) -> &'static str {
        Self::convert_cstr(self.get_cstr(offset))
    }
}

pub(crate) enum SymbolTableHashTab {
    /// .gnu.hash
    Gnu(ElfGnuHash),
    /// .hash
    Elf(ElfHash),
}

impl SymbolTableHashTab {
    #[inline]
    #[allow(dead_code)]
    fn hash(&self, name: &[u8]) -> u32 {
        match &self {
            SymbolTableHashTab::Gnu(_) => ElfGnuHash::hash(name),
            SymbolTableHashTab::Elf(_) => ElfHash::hash(name),
        }
    }

    #[inline]
    #[allow(dead_code)]
    fn count_syms(&self) -> usize {
        match &self {
            SymbolTableHashTab::Gnu(hashtab) => hashtab.count_syms(),
            SymbolTableHashTab::Elf(hashtab) => hashtab.count_syms(),
        }
    }

    #[inline]
    fn precompute(&self, name: &[u8]) -> PreCompute {
        match &self {
            SymbolTableHashTab::Gnu(_) => ElfGnuHash::precompute(name),
            SymbolTableHashTab::Elf(_) => ElfHash::precompute(name),
        }
    }
}

/// Symbol table of elf file.
pub struct SymbolTable {
    /// .gnu.hash / .hash
    pub(crate) hashtab: SymbolTableHashTab,
    /// .dynsym
    symtab: *const ElfSymbol,
    /// .dynstr
    strtab: ElfStringTable,
    #[cfg(feature = "version")]
    /// .gnu.version
    pub(crate) version: Option<super::version::ELFVersion>,
}

/// Symbol specific information, including symbol name and version name.
pub struct SymbolInfo<'symtab> {
    name: &'symtab str,
    data: PreCompute,
    cname: Option<&'symtab CStr>,
    #[cfg(feature = "version")]
    version: Option<super::version::SymbolVersion<'symtab>>,
}

<<<<<<< HEAD
pub(crate) enum PreCompute {
    /// .gnu.hash computed hash
    Gnu {
        hash: u32,
        fofs: usize,
        fmask: usize,
    },
    /// .hash computed hash
    Elf {
        hash: u32,
    },
=======
struct PreCompute {
    hash: u32,
    fofs: usize,
    fmask: usize,
}

impl PreCompute {
    fn new(name: &str) -> Self {
        let hash = ElfGnuHash::gnu_hash(name.as_bytes());
        PreCompute {
            hash,
            fofs: hash as usize / usize::BITS as usize,
            fmask: 1 << (hash % (8 * size_of::<usize>() as u32)),
        }
    }
>>>>>>> f7579393
}

impl<'symtab> SymbolInfo<'symtab> {
    #[allow(unused_variables)]
    pub(crate) fn from_str(
        name: &'symtab str,
        version: Option<&'symtab str>,
        hashtab: &'symtab SymbolTableHashTab,
    ) -> Self {
        SymbolInfo {
            name,
            data: hashtab.precompute(name.as_bytes()),
            cname: None,
            #[cfg(feature = "version")]
            version: version.map(crate::version::SymbolVersion::new),
        }
    }

    /// Gets the name of the symbol.
    #[inline]
    pub fn name(&self) -> &str {
        self.name
    }

    /// Gets the C-style name of the symbol.
    #[inline]
    pub fn cname(&self) -> Option<&CStr> {
        self.cname
    }
}

impl SymbolTable {
    pub(crate) fn new(dynamic: &ElfDynamic) -> Self {
        let hashtab = match dynamic.hashtab {
            ElfDynamicHashTab::Gnu(off) => {
                SymbolTableHashTab::Gnu(ElfGnuHash::parse(off as *const u8))
            }
            ElfDynamicHashTab::Elf(off) => {
                SymbolTableHashTab::Elf(ElfHash::parse(off as *const u8))
            }
        };
        let symtab = dynamic.symtab as *const ElfSymbol;
        let strtab = ElfStringTable::new(dynamic.strtab as *const u8);
        #[cfg(feature = "version")]
        let version = super::version::ELFVersion::new(
            dynamic.version_idx,
            dynamic.verneed,
            dynamic.verdef,
            &strtab,
        );
        SymbolTable {
            hashtab,
            symtab,
            strtab,
            #[cfg(feature = "version")]
            version,
        }
    }

    pub(crate) fn strtab(&self) -> &ElfStringTable {
        &self.strtab
    }

    /// Use the symbol specific information to get the symbol in the symbol table
    pub fn lookup(&self, symbol: &SymbolInfo) -> Option<&ElfSymbol> {
        match &self.hashtab {
            SymbolTableHashTab::Gnu(hashtab) => {
                let (hash, fofs, fmask) = match symbol.data {
                    PreCompute::Gnu { hash, fofs, fmask } => (hash, fofs, fmask),
                    _ => unreachable!(),
                };
                let bloom_idx = fofs & (hashtab.header.nbloom - 1) as usize;
                let filter = unsafe { hashtab.blooms.add(bloom_idx).read() };
                if filter & fmask == 0 {
                    return None;
                }
                let filter2 =
                    filter >> ((hash >> hashtab.header.nshift) as usize % usize::BITS as usize);
                if filter2 & 1 == 0 {
                    return None;
                }
                let table_start_idx = hashtab.header.symbias as usize;
                let chain_start_idx = unsafe {
                    hashtab
                        .buckets
                        .add((hash as usize) % hashtab.header.nbucket as usize)
                        .read()
                } as usize;
                if chain_start_idx == 0 {
                    return None;
                }
                let mut dynsym_idx = chain_start_idx;
                let mut cur_chain = unsafe { hashtab.chains.add(dynsym_idx - table_start_idx) };
                let mut cur_symbol_ptr = unsafe { self.symtab.add(dynsym_idx) };
                loop {
                    let chain_hash = unsafe { cur_chain.read() };
                    if hash | 1 == chain_hash | 1 {
                        let cur_symbol = unsafe { &*cur_symbol_ptr };
                        let sym_name = self.strtab.get_str(cur_symbol.st_name());
                        #[cfg(feature = "version")]
                        if sym_name == symbol.name && self.check_match(dynsym_idx, &symbol.version)
                        {
                            return Some(cur_symbol);
                        }
                        #[cfg(not(feature = "version"))]
                        if sym_name == symbol.name {
                            return Some(cur_symbol);
                        }
                    }
                    if chain_hash & 1 != 0 {
                        break;
                    }
                    cur_chain = unsafe { cur_chain.add(1) };
                    cur_symbol_ptr = unsafe { cur_symbol_ptr.add(1) };
                    dynsym_idx += 1;
                }
            }
            SymbolTableHashTab::Elf(hashtab) => {
                let hash = match symbol.data {
                    PreCompute::Elf { hash } => hash,
                    _ => unreachable!(),
                };
                let bucket_idx = (hash as usize) % hashtab.header.nbucket as usize;
                let bucket_ptr = unsafe { hashtab.buckets.add(bucket_idx) };
                let mut chain_idx = unsafe { bucket_ptr.read() as usize };
                loop {
                    if chain_idx == 0 {
                        return None;
                    }
                    let chain_ptr = unsafe { hashtab.chains.add(chain_idx) };
                    let chain_val = unsafe { chain_ptr.read() as usize };
                    let cur_symbol = unsafe { &*self.symtab.add(chain_val) };
                    let sym_name = self.strtab.get_str(cur_symbol.st_name());
                    #[cfg(feature = "version")]
                    if sym_name == symbol.name && self.check_match(sym_idx, &symbol.version) {
                        return Some(cur_symbol);
                    }
                    #[cfg(not(feature = "version"))]
                    if sym_name == symbol.name {
                        return Some(cur_symbol);
                    }
                    chain_idx = chain_val;
                }
            }
        }
        None
    }

    /// Use the symbol specific information to get the symbol which can be used for relocation in the symbol table
    #[inline]
    pub fn lookup_filter(&self, symbol: &SymbolInfo) -> Option<&ElfSymbol> {
        if let Some(sym) = self.lookup(symbol) {
            if !sym.is_undef() && sym.is_ok_bind() && sym.is_ok_type() {
                return Some(sym);
            }
        }
        None
    }

    /// Use the symbol index to get the symbols in the symbol table.
    pub fn symbol_idx<'symtab>(
        &'symtab self,
        idx: usize,
    ) -> (&'symtab ElfSymbol, SymbolInfo<'symtab>) {
        let symbol = unsafe { &*self.symtab.add(idx) };
        let cname = self.strtab.get_cstr(symbol.st_name());
        let name = ElfStringTable::convert_cstr(cname);
        (
            symbol,
            SymbolInfo {
                name,
                data: self.hashtab.precompute(name.as_bytes()),
                cname: Some(cname),
                #[cfg(feature = "version")]
                version: self.get_requirement(idx),
            },
        )
    }

    #[inline]
    pub fn count_syms(&self) -> usize {
        match &self.hashtab {
            SymbolTableHashTab::Gnu(hashtab) => hashtab.count_syms(),
            SymbolTableHashTab::Elf(hashtab) => hashtab.count_syms(),
        }
    }
}<|MERGE_RESOLUTION|>--- conflicted
+++ resolved
@@ -229,7 +229,6 @@
     version: Option<super::version::SymbolVersion<'symtab>>,
 }
 
-<<<<<<< HEAD
 pub(crate) enum PreCompute {
     /// .gnu.hash computed hash
     Gnu {
@@ -241,23 +240,6 @@
     Elf {
         hash: u32,
     },
-=======
-struct PreCompute {
-    hash: u32,
-    fofs: usize,
-    fmask: usize,
-}
-
-impl PreCompute {
-    fn new(name: &str) -> Self {
-        let hash = ElfGnuHash::gnu_hash(name.as_bytes());
-        PreCompute {
-            hash,
-            fofs: hash as usize / usize::BITS as usize,
-            fmask: 1 << (hash % (8 * size_of::<usize>() as u32)),
-        }
-    }
->>>>>>> f7579393
 }
 
 impl<'symtab> SymbolInfo<'symtab> {
